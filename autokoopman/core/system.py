import abc
from typing import Callable, Sequence, Tuple, Optional, Union

import numpy as np
import scipy.integrate as scint  # type: ignore
import sympy as sp  # type: ignore

import autokoopman.core.trajectory as atraj
from autokoopman.core.format import _clip_list


class System(abc.ABC):
    @abc.abstractmethod
    def solve_ivp(
        self,
        initial_state: np.ndarray,
        tspan: Optional[Tuple[float, float]] = None,
        teval: Optional[np.ndarray] = None,
        inputs: Optional[np.ndarray] = None,
        sampling_period: float = 0.1,
    ) -> Union[atraj.Trajectory, atraj.UniformTimeTrajectory]:
        """
        Solve the initial value (IV) problem
            Given a system with a state space, specify how the system evolves with time given the initial conditions
            of the problem. The solution of a particular IV returns a trajectory over time teval if specified, or
            uniformly sampled over a time span given a sampling period.

        :param initial_state: IV state of system
        :param tspan: (if no teval is set) timespan to evolve system from iv (starting at tspan[0])
        :param teval: (optional) values of time sample the IVP trajectory
        :param sampling_period: (if no teval is set) sampling period of solution

        :returns: TimeTrajectory if teval is set, or UniformTimeTrajectory if not
        """
        raise NotImplementedError

    def solve_ivps(
        self,
        initial_states: np.ndarray,
        tspan: Optional[Tuple[float, float]] = None,
        teval: Optional[np.ndarray] = None,
        inputs: Optional[np.ndarray] = None,
        sampling_period: float = 0.1,
    ) -> Union[atraj.UniformTimeTrajectoriesData, atraj.TrajectoriesData]:
        ret = {}
        for idx, state in enumerate(initial_states):
            ret[idx] = self.solve_ivp(
                state,
                tspan=tspan,
                teval=teval,
                inputs=inputs[idx] if inputs is not None else None,
                sampling_period=sampling_period,
            )
        return atraj.UniformTimeTrajectoriesData(ret) if teval is None else atraj.TrajectoriesData(ret)  # type: ignore

    @property
    @abc.abstractmethod
    def names(self) -> Sequence[str]:
        pass

    @property
    def dimension(self) -> int:
        return len(self.names)

    def __repr__(self):
        return f"<{self.__class__.__name__} Dimensions: {self.dimension} States: {_clip_list(self.names)}>"


class ContinuousSystem(System):
    """
    Continuous Time System
        In this case, a CT system is a system whose evolution function is defined by a gradient.
    """

    def solve_ivp(
        self,
        initial_state: np.ndarray,
        tspan: Optional[Tuple[float, float]] = None,
        teval: Optional[np.ndarray] = None,
        inputs: Optional[np.ndarray] = None,
        sampling_period: float = 0.1,
    ) -> Union[atraj.Trajectory, atraj.UniformTimeTrajectory]:
        """
        Solve the initial value (IV) problem for Continuous Time Systems
            Given a system with a state space, specify how the system evolves with time given the initial conditions
            of the problem. The solution of a particular IV returns a trajectory over time teval if specified, or
            uniformly sampled over a time span given a sampling period.

            A differential equation of the form :math:`\dot X_t = \operatorname{grad}(t, X_t)`.

        :param initial_state: IV state of system
        :param tspan: (if no teval is set) timespan to evolve system from iv (starting at tspan[0])
        :param teval: (optional) values of time sample the IVP trajectory
        :param sampling_period: (if no teval is set) sampling period of solution

        :returns: TimeTrajectory if teval is set, or UniformTimeTrajectory if not
        """
        if teval is None and tspan is None:
            raise RuntimeError(f"teval or tspan must be set")
        if inputs is None:
            if teval is None:
                t_eval = np.arange(
                    tspan[0], tspan[-1] + sampling_period * (1 - 1e-12), sampling_period
                )
                sol = scint.solve_ivp(
                    self.gradient,
                    (min(t_eval), max(t_eval)),
                    initial_state,
                    args=(None,),
                    t_eval=t_eval,
                )
                return atraj.UniformTimeTrajectory(
                    sol.y.T,
                    None,
                    sampling_period,
                    state_names=self.names,
                    start_time=tspan[0],
                )
            else:
                sol = scint.solve_ivp(
                    self.gradient,
                    (min(teval), max(teval)),
                    initial_state,
                    args=(None,),
                    # TODO: this is hacky
                    t_eval=teval,
                )
                return atraj.Trajectory(sol.t, sol.y.T, None, self.names)
        else:
            if teval is not None:
                if len(teval) == 0:
                    raise ValueError("teval must have at least one value")
                inputs = np.array(inputs)
                sol = [initial_state]
                if len(teval) > 1:
                    for tcurrent, tnext, inpi in zip(
                        teval[:-1], teval[1:], inputs[:-1]
                    ):
                        sol_next = scint.solve_ivp(
                            self.gradient,
                            (tcurrent, tnext),
                            sol[-1],
                            args=(np.atleast_1d(inpi),),
                            t_eval=(tcurrent, tnext),
                        )
                        sol.append(sol_next.y.T[-1])
                if len(inputs.shape) == 1:
                    inputs = inputs[:, np.newaxis]
                return atraj.Trajectory(
                    np.array(teval), np.array(sol), inputs, self.names
                )
            else:
                raise RuntimeError("teval must be set if inputs is set")

    def solve_ivps(
        self,
        initial_states: np.ndarray,
        tspan: Optional[Tuple[float, float]] = None,
        teval: Optional[np.ndarray] = None,
        inputs: Optional[np.ndarray] = None,
        sampling_period: float = 0.1,
    ) -> Union[atraj.UniformTimeTrajectoriesData, atraj.TrajectoriesData]:
        ret = {}
        if inputs is not None:
            assert len(inputs) == len(
                initial_states
            ), f"length of inputs {len(inputs)} must match length of initial states {len(initial_states)}"
        for idx, state in enumerate(initial_states):
            ret[idx] = self.solve_ivp(
                state,
                tspan=tspan,
                teval=teval,
                inputs=inputs[idx] if inputs is not None else None,
                sampling_period=sampling_period,
            )
        return atraj.UniformTimeTrajectoriesData(ret) if teval is None else atraj.TrajectoriesData(ret)  # type: ignore

    @abc.abstractmethod
    def gradient(
        self, time: float, state: np.ndarray, sinput: Optional[np.ndarray]
    ) -> np.ndarray:
        raise NotImplementedError


class DiscreteSystem(System):
    """
    Discrete Time System
        In this case, a CT system is a system whose evolution function is defined by a next step function. For IVP, the
        discrete time can be related to continuous time via a sampling period. This trajectory can be interpolated to
        evaluate time points nonuniformly.

        TODO: should this have a sampling period instance member?
    """

    def solve_ivp(
        self,
        initial_state: np.ndarray,
        tspan: Optional[Tuple[float, float]] = None,
        teval: Optional[np.ndarray] = None,
        inputs: Optional[np.ndarray] = None,
        sampling_period: float = 0.1,
    ) -> Union[atraj.Trajectory, atraj.UniformTimeTrajectory]:
        """
        Solve the initial value (IV) problem for Discrete Time Systems
            Given a system with a state space, specify how the system evolves with time given the initial conditions
            of the problem. The solution of a particular IV returns a trajectory over time teval if specified, or
            uniformly sampled over a time span given a sampling period.

            A difference equation of the form :math:`X_{t+1} = \operatorname{step}(t, X_t)`.

        :param initial_state: IV state of system
        :param tspan: (if no teval is set) timespan to evolve system from iv (starting at tspan[0])
        :param teval: (optional) values of time sample the IVP trajectory
        :param sampling_period: (if no teval is set) sampling period of solution

        :returns: TimeTrajectory if teval is set, or UniformTimeTrajectory if not
        """
        if teval is None and tspan is None:
            raise RuntimeError(f"teval or tspan must be set")
        if inputs is None:
            if teval is None:
                times = np.arange(tspan[0], tspan[1] + sampling_period, sampling_period)
                states = np.zeros((len(times), len(self.names)))
                states[0] = np.array(initial_state).flatten()
                for idx, time in enumerate(times[1:]):
                    states[idx + 1] = self.step(
                        float(time), states[idx], None
                    ).flatten()
                return atraj.UniformTimeTrajectory(
                    states,
                    None,
                    sampling_period,
                    state_names=self.names,
                    start_time=tspan[0],
                )
            else:
                times = np.arange(
                    min(teval), max(teval) + sampling_period, sampling_period
                )
                states = np.zeros((len(times), len(self.names)))
                states[0] = np.array(initial_state).flatten()
                for idx, time in enumerate(times[1:]):
                    states[idx + 1] = self.step(
                        float(time), states[idx], None
                    ).flatten()
                traj = atraj.Trajectory(times, states, None, self.names)
                return traj.interp1d(teval)
        else:
            if teval is not None:
                if len(teval) == 0:
                    raise ValueError("teval must have at least one value")
                if inputs.ndim == 1:
                    inputs = inputs[:, np.newaxis]
                teval = np.array(teval)
                times = np.arange(
                    min(teval), max(teval) + sampling_period, sampling_period
                )
                states = np.zeros((len(times), len(self.names)))
                states[0] = np.array(initial_state).flatten()
                for idx, time in enumerate(times[1:]):
                    diff = time - teval
                    diff[diff < 0.0] = float("inf")
                    tidx = diff.argmin()
                    states[idx + 1] = self.step(
                        float(time), states[idx], np.atleast_1d(inputs[tidx])
                    ).flatten()
                traj = atraj.Trajectory(times, states, None, state_names=self.names)
                ctraj = traj.interp1d(teval)
                return atraj.Trajectory(teval, ctraj.states, inputs, self.names)
            else:
                raise RuntimeError("teval must be set if inputs is set")

    @abc.abstractmethod
    def step(
        self, time: float, state: np.ndarray, sinput: Optional[np.ndarray]
    ) -> np.ndarray:
        raise NotImplementedError


class SymbolicContinuousSystem(ContinuousSystem):
    def __init__(
        self,
        variables: Sequence[sp.Symbol],
        gradient_exprs: Sequence[sp.Expr],
        input_variables: Optional[Sequence[sp.Symbol]] = None,
        time_var=None,
    ):
        if time_var is None:
            time_var = sp.symbols("_t0")
        if input_variables is None:
            self._variables = [time_var, *variables]
        else:
            self._variables = [time_var, *variables, *input_variables]
        self._state_vars = variables
        self._input_vars = input_variables
        self._exprs = gradient_exprs
        self._mat = sp.Matrix(self._exprs)
        self._fmat = sp.lambdify((self._variables,), self._mat)

    def gradient(
        self, time: float, state: np.ndarray, sinput: Optional[np.ndarray]
    ) -> np.ndarray:
        if sinput is None:
            return np.array(self._fmat(np.array([time, *state]))).flatten()
        else:
            return np.array(self._fmat(np.array([time, *state, *sinput]))).flatten()

    @property
    def names(self) -> Sequence[str]:
        return [str(s) for s in self._state_vars]


class GradientContinuousSystem(ContinuousSystem):
    def __init__(
        self,
        gradient_func: Callable[[float, np.ndarray, Optional[np.ndarray]], np.ndarray],
        names,
    ):
        self._names = names
        self._gradient_func = gradient_func

    def gradient(
        self, time: float, state: np.ndarray, sinput: Optional[np.ndarray]
    ) -> np.ndarray:
        return self._gradient_func(time, state, sinput)

    @property
    def names(self):
        return self._names




class StepDiscreteSystem(DiscreteSystem):
    def __init__(
        self,
        step_func: Callable[[float, np.ndarray, Optional[np.ndarray]], np.ndarray],
        names,
    ):
        self._names = names
        self._step_func = step_func

    def step(
        self, time: float, state: np.ndarray, sinput: Optional[np.ndarray]
    ) -> np.ndarray:
        return self._step_func(time, state, sinput)

    @property
    def names(self):
        return self._names


class LinearContinuousSystem(ContinuousSystem):
    ...


class KoopmanContinuousSystem(LinearContinuousSystem):
    ...

class KoopmanSystem:
    """
    mixin class for Koopman systems
    """
<<<<<<< HEAD
    def __init__(self, A, B, obs, names):
        self._A = A
        self._B = B
        self._has_input = not np.any(np.array(B.shape) == 0)
        self.obs = obs
        self.dim = A.shape[0]
=======
    def __init__(self, A, B, obs, names, dim=None):
        self._A = A
        self._B = B
        self._has_input = B is not None and not np.any(np.array(B.shape) == 0)
        self.obs = obs
        self.dim = A.shape[0] if dim is None else dim
>>>>>>> f349a07f

        def evolv_func(t, x, i):
            obs = (self.obs(x).flatten())[np.newaxis, :]
            if self._has_input:
                return np.real(
                    self._A @ obs.T + self._B @ (i)[:, np.newaxis]
                ).flatten()[: self.dim]
            else:
                return np.real(self._A @ obs.T).flatten()[: len(x)]

        super().__init__(evolv_func, names)

    @property
    def A(self):
        return self._A

    @property
    def B(self):
        return self._B

    @property
    def obs_func(self):
        return self.obs

class KoopmanStepDiscreteSystem(KoopmanSystem, StepDiscreteSystem):
    ...

class KoopmanGradientContinuousSystem(KoopmanSystem, GradientContinuousSystem):
    ...<|MERGE_RESOLUTION|>--- conflicted
+++ resolved
@@ -361,21 +361,12 @@
     """
     mixin class for Koopman systems
     """
-<<<<<<< HEAD
-    def __init__(self, A, B, obs, names):
-        self._A = A
-        self._B = B
-        self._has_input = not np.any(np.array(B.shape) == 0)
-        self.obs = obs
-        self.dim = A.shape[0]
-=======
     def __init__(self, A, B, obs, names, dim=None):
         self._A = A
         self._B = B
         self._has_input = B is not None and not np.any(np.array(B.shape) == 0)
         self.obs = obs
         self.dim = A.shape[0] if dim is None else dim
->>>>>>> f349a07f
 
         def evolv_func(t, x, i):
             obs = (self.obs(x).flatten())[np.newaxis, :]
